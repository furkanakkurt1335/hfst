// Copyright (c) 2016 University of Helsinki
//
// This library is free software; you can redistribute it and/or
// modify it under the terms of the GNU Lesser General Public
// License as published by the Free Software Foundation; either
// version 3 of the License, or (at your option) any later version.
// See the file COPYING included with this distribution for more
// information.

#include "pmatch.h"
#include "hfst.h"

using hfst::HfstTransducer;

namespace hfst_ol {
PmatchAlphabet::PmatchAlphabet(std::istream & inputstream,
                               SymbolNumber symbol_count,
                               PmatchContainer * cont):
    TransducerAlphabet(inputstream, symbol_count, true),
    special_symbols(SPECIALSYMBOL_NR_ITEMS, NO_SYMBOL_NUMBER), // SpecialSymbols enum
    container(cont)
{
    symbol2lists = SymbolNumberVector(orig_symbol_count, NO_SYMBOL_NUMBER);
    list2symbols = SymbolNumberVector(orig_symbol_count, NO_SYMBOL_NUMBER);
    capture2captured = SymbolNumberVector(orig_symbol_count, NO_SYMBOL_NUMBER);
    captured2capture = SymbolNumberVector(orig_symbol_count, NO_SYMBOL_NUMBER);
    rtns = RtnVector(orig_symbol_count, NULL);
    // We initialize the vector of which symbols have a printable representation
    // with false, then flip those that actually do to true
    printable_vector = std::vector<bool>(orig_symbol_count, false);
    global_flags = std::vector<bool>(orig_symbol_count, false);
    for (SymbolNumber i = 1; i < symbol_table.size(); ++i) {
        if (is_special(symbol_table[i])) {
            add_special_symbol(symbol_table[i], i);
        } else {
            if(symbol_table[i]=="@PMATCH_INPUT_MARK@") {
                input_mark_symbol = i;
            }
            else if (!is_flag_diacritic(i)) {
                printable_vector[i] = true;
            } else {
                if (is_global_flag(symbol_table[i])) {
                    global_flags[i] = true;
                    std::string s = symbol_table[i];
                    // redefine it as a non-global flag, removing the PMATCH_GLOBAL_ part
                    std::string feature =  hfst::FdOperation::get_feature(symbol_table[i])
                        .substr(14, std::string::npos);
                    std::string value = hfst::FdOperation::get_value(symbol_table[i]);
                    std::string new_diacritic = s.substr(0, 3) + feature + (value.empty() ? "" : "." + value) + "@";
                    fd_table.define_diacritic(i, new_diacritic);
                    // finally go over all other known flag diacritics with the non-globalized feature and
                    // mark them global too
                    SymbolNumberVector globals = fd_table.get_symbols_with_feature(feature);
                    for (SymbolNumberVector::iterator it = globals.begin(); it != globals.end(); ++it) {
                        global_flags[*it] = true;
                    }
                }
            }
        }
    }
}

PmatchAlphabet::PmatchAlphabet(TransducerAlphabet const & a,
                               PmatchContainer * cont):
    TransducerAlphabet(a),
    special_symbols(SPECIALSYMBOL_NR_ITEMS, NO_SYMBOL_NUMBER),
    container(cont) {
    symbol2lists = SymbolNumberVector(orig_symbol_count, NO_SYMBOL_NUMBER);
    list2symbols = SymbolNumberVector(orig_symbol_count, NO_SYMBOL_NUMBER);
    capture2captured = SymbolNumberVector(orig_symbol_count, NO_SYMBOL_NUMBER);
    captured2capture = SymbolNumberVector(orig_symbol_count, NO_SYMBOL_NUMBER);
    rtns = RtnVector(orig_symbol_count, NULL);
    // We initialize the vector of which symbols have a printable representation
    // with false, then flip those that actually do to true
    printable_vector = std::vector<bool>(orig_symbol_count, false);
    for (SymbolNumber i = 1; i < symbol_table.size(); ++i) {
        if (is_special(symbol_table[i])) {
            add_special_symbol(symbol_table[i], i);
        } else {
            if (!is_flag_diacritic(i)) {
                printable_vector[i] = true;
            }
        }
    }
}

PmatchAlphabet::PmatchAlphabet(void):
    TransducerAlphabet(),
    container(0)
{}

void PmatchAlphabet::add_symbol(const std::string & symbol)
{
    symbol2lists.push_back(NO_SYMBOL_NUMBER);
    list2symbols.push_back(NO_SYMBOL_NUMBER);
    capture2captured.push_back(NO_SYMBOL_NUMBER);
    captured2capture.push_back(NO_SYMBOL_NUMBER);
    rtns.push_back(NULL);
    printable_vector.push_back(true);
    if (exclusionary_lists.size() != 0) {
        // if there are exclusionary lists, they should all accept the new symbol
        symbol2lists[symbol_table.size()] = hfst::size_t_to_ushort(symbol_lists.size());
        symbol_lists.push_back(SymbolNumberVector(exclusionary_lists.begin(),
                                                  exclusionary_lists.end()));
	for(const auto & exc: exclusionary_lists) {
          symbol_list_members[list2symbols[exc]].push_back(symbol_table.size());
        }
    }
    TransducerAlphabet::add_symbol(symbol);
}

bool PmatchAlphabet::is_printable(SymbolNumber symbol)
{
    return symbol < printable_vector.size() && printable_vector[symbol];
}

void PmatchAlphabet::add_special_symbol(const std::string & str,
                                         SymbolNumber symbol_number)
{
    if (str == "@PMATCH_ENTRY@") {
        special_symbols[entry] = symbol_number;
    } else if (str == "@PMATCH_EXIT@") {
        special_symbols[exit] = symbol_number;
    } else if (str == "@PMATCH_LC_ENTRY@") {
        special_symbols[LC_entry] = symbol_number;
    } else if (str == "@PMATCH_RC_ENTRY@") {
        special_symbols[RC_entry] = symbol_number;
    } else if (str == "@PMATCH_LC_EXIT@") {
        special_symbols[LC_exit] = symbol_number;
    } else if (str == "@PMATCH_RC_EXIT@") {
        special_symbols[RC_exit] = symbol_number;
    } else if (str == "@PMATCH_NLC_ENTRY@") {
        special_symbols[NLC_entry] = symbol_number;
    } else if (str == "@PMATCH_NRC_ENTRY@") {
        special_symbols[NRC_entry] = symbol_number;
    } else if (str == "@PMATCH_NLC_EXIT@") {
        special_symbols[NLC_exit] = symbol_number;
    } else if (str == "@PMATCH_NRC_EXIT@") {
        special_symbols[NRC_exit] = symbol_number;
    } else if (str == "@PMATCH_PASSTHROUGH@") {
        special_symbols[Pmatch_passthrough] = symbol_number;
    } else if (str == "@BOUNDARY@") {
        special_symbols[boundary] = symbol_number;
    } else if (str == "@UNICODE_ALPHA@") {
        special_symbols[UnicodeAlpha] = symbol_number;
    } else if (str == "@UNICODE_UPPERALPHA@") {
        special_symbols[UnicodeUpperAlpha] = symbol_number;
    } else if (str == "@UNICODE_LOWERALPHA@") {
        special_symbols[UnicodeLowerAlpha] = symbol_number;
    } else if (str == "@UNICODE_WHITESPACE@") {
        special_symbols[UnicodeWhitespace] = symbol_number;
    } else if (is_end_tag(str)) {
        // Fetch the part between @PMATCH_ENDTAG_ and @
        end_tag_map[symbol_number] = str.substr(
            sizeof("@PMATCH_ENDTAG_") - 1,
            str.size() - (sizeof("@PMATCH_ENDTAG_@") - 1));
    } else if (is_capture_tag(str)) {
        std::string name_of_capture =
            str.substr(sizeof("@PMATCH_CAPTURE_") - 1,
                       str.size() - (sizeof("@PMATCH_CAPTURE_@") - 1));
        capture_tag_map[name_of_capture] = symbol_number;
        if (captured_tag_map.count(name_of_capture) != 0) {
            capture2captured[symbol_number] = captured_tag_map[name_of_capture];
            captured2capture[captured_tag_map[name_of_capture]] = symbol_number;
        }
    } else if (is_captured_tag(str)) {
        std::string name_of_captured =
            str.substr(sizeof("@PMATCH_CAPTURED_") - 1,
                       str.size() - (sizeof("@PMATCH_CAPTURED_@") - 1));
        captured_tag_map[name_of_captured] = symbol_number;
        if (capture_tag_map.count(name_of_captured) != 0) {
            captured2capture[symbol_number] = capture_tag_map[name_of_captured];
            capture2captured[capture_tag_map[name_of_captured]] = symbol_number;
        }
    } else if (is_insertion(str)) {
        rtn_names[name_from_insertion(str)] = symbol_number;
    } else if (is_guard(str)) {
        guards.push_back(symbol_number);
    } else if (is_underscored_list(str)) {
        process_underscored_symbol_list(str, symbol_number);
    } else if (is_list(str)) {
        process_symbol_list(str, symbol_number);
    } else if (is_counter(str)) {
        process_counter(str, symbol_number);
    } else {
        printable_vector[symbol_number] = true;
        // it's a regular symbol, we shouldn't be here!
//        std::cerr << "pmatch: warning: symbol " << str << " was wrongly given as a special symbol\n";
    }
}

void PmatchAlphabet::process_underscored_symbol_list(const std::string & str, SymbolNumber sym)
{
    SymbolNumberVector list_symbols;
    StringSymbolMap ss = build_string_symbol_map();
    // regular list or exlusionary list?
    bool polarity = str[1] == 'L';
    size_t begin = strlen("@L.");
    size_t stop;
    std::vector<std::string> collected_symbols;
    while ((stop = str.find('_', begin)) != std::string::npos) {
// For each underscore after the prelude, grab the substring
        std::string symbol = str.substr(begin, stop - begin);
        if (symbol.size() == 0) {
// If the symbol _is_ an underscore it looks like we got an empty string
            symbol = "_";
            begin = stop + 2;
        } else {
            begin = stop + 1;
        }
        collected_symbols.push_back(symbol);
    }
    // Process the symbols we found
    for (std::vector<std::string>::const_iterator it = collected_symbols.begin();
         it != collected_symbols.end(); ++it) {
        SymbolNumber str_sym;
        if (ss.count(*it) == 0) {
// This symbol isn't mentioned elsewhere in the alphabet
            add_symbol(*it);
            str_sym = orig_symbol_count;
            ++orig_symbol_count;
        } else {
            str_sym = ss[*it];
        }
        list_symbols.push_back(str_sym);
        if (polarity == true) {
            if (symbol2lists[str_sym] == NO_SYMBOL_NUMBER) {
              symbol2lists[str_sym] = hfst::size_t_to_ushort(symbol_lists.size());
                symbol_lists.push_back(SymbolNumberVector(1, sym));
            } else {
                symbol_lists[symbol2lists[str_sym]].push_back(sym);
            }
        }
    }
    list2symbols[sym] = hfst::size_t_to_ushort(symbol_list_members.size());
    if (polarity == false) {
        SymbolNumberVector excl_symbols;
        exclusionary_lists.push_back(sym);
        for (SymbolNumber candidate_for_list = 1; candidate_for_list < symbol_table.size(); ++candidate_for_list) {
            if (is_printable(symbol_table[candidate_for_list]) &&
                find(list_symbols.begin(), list_symbols.end(), candidate_for_list) == list_symbols.end()) {
                excl_symbols.push_back(candidate_for_list);
                if (symbol2lists[candidate_for_list] == NO_SYMBOL_NUMBER) {
                  symbol2lists[candidate_for_list] = hfst::size_t_to_ushort(symbol_lists.size());
                    symbol_lists.push_back(SymbolNumberVector(1, sym));
                } else {
                    symbol_lists[symbol2lists[sym]].push_back(sym);
                }
            }
        }
        symbol_list_members.push_back(excl_symbols);
    } else {
        symbol_list_members.push_back(list_symbols);
    }
}

void PmatchAlphabet::process_symbol_list(const std::string & str, SymbolNumber sym)
{
    bool polarity = str[1] == 'L';
    size_t begin = strlen("@L.");
    size_t stop = str.size() - begin - strlen("@");

    SymbolNumberVector list_symbols = container->symbol_vector_from_symbols(str.substr(begin, stop));

    // Process the symbols we found
    for (SymbolNumberVector::const_iterator it = list_symbols.begin();
         it != list_symbols.end(); ++it) {
        if (polarity == true) {
            if (symbol2lists[*it] == NO_SYMBOL_NUMBER) {
              symbol2lists[*it] = hfst::size_t_to_ushort(symbol_lists.size());
                symbol_lists.push_back(SymbolNumberVector(1, sym));
            } else {
                symbol_lists[symbol2lists[*it]].push_back(sym);
            }
        }
    }
    list2symbols[sym] = hfst::size_t_to_ushort(symbol_list_members.size());
    if (polarity == false) {
        SymbolNumberVector excl_symbols;
        exclusionary_lists.push_back(sym);
        for (SymbolNumber candidate_for_list = 1; candidate_for_list < symbol_table.size(); ++candidate_for_list) {
            if (is_printable(symbol_table[candidate_for_list]) &&
                find(list_symbols.begin(), list_symbols.end(), candidate_for_list) == list_symbols.end()) {
                excl_symbols.push_back(candidate_for_list);
                if (symbol2lists[candidate_for_list] == NO_SYMBOL_NUMBER) {
                  symbol2lists[candidate_for_list] = hfst::size_t_to_ushort(symbol_lists.size());
                    symbol_lists.push_back(SymbolNumberVector(1, sym));
                } else {
                    symbol_lists[symbol2lists[sym]].push_back(sym);
                }
            }
        }
        symbol_list_members.push_back(excl_symbols);
    } else {
        symbol_list_members.push_back(list_symbols);
    }
}

SymbolNumberVector PmatchAlphabet::get_specials(void) const
{
    SymbolNumberVector v;
    for (SymbolNumberVector::const_iterator it =
             special_symbols.begin(); it != special_symbols.end(); ++it) {
        if (*it != NO_SYMBOL_NUMBER) {
            v.push_back(*it);
        }
    }
    return v;
}

void PmatchAlphabet::process_counter(std::string str, SymbolNumber sym)
{
    // Fill up non-counter spots in the counter vector with blanks
    while (counters.size() < sym) {
        counters.push_back(NO_COUNTER);
    }
    counters.push_back(0);
}

void PmatchAlphabet::count(SymbolNumber sym)
{
    if (is_counter(sym)) {
        counters[sym]++;
    }
}

PmatchContainer::PmatchContainer(std::istream & inputstream):
    entry_stack(),
    verbose(false),
    locate_mode(false),
    line_number(0),
    profile_mode(false),
    single_codepoint_tokenization(false),
    running_weight(0.0)
{
    set_properties();
    reset_recursion();
    std::string transducer_name;
    std::map<std::string, std::string> properties = parse_hfst3_header(inputstream);
    if (properties.count("name") == 0) {
        std::cerr << "pmatch: warning: TOP not defined in archive, using first as TOP\n";
        transducer_name = "TOP";
    } else {
        transducer_name = properties["name"];
        if (transducer_name != "TOP") {
            std::cerr << "pmatch: warning: TOP not defined in archive, using first as TOP\n";
        }
    }
    if (properties.count("type") == 0) {
        std::cerr << "pmatch: warning: type information missing from archive\n";
    } else {
        if (properties["type"] != "HFST_OLW") {
            std::cerr << "pmatch: warning: archive type isn't weighted optimized-lookup according to header\n";
        }
    }
    set_properties(properties);
    hfst::set_xerox_composition(xerox_composition);
    TransducerHeader header(inputstream);
    alphabet = PmatchAlphabet(inputstream, header.symbol_count(), this);
    orig_symbol_count = symbol_count = alphabet.get_orig_symbol_count();
    global_flag_state = alphabet.get_fd_table();
    encoder = new Encoder(alphabet.get_symbol_table(), orig_symbol_count);

    if (properties.count("initial-symbols") == 1) {
        collect_first_symbols(properties["initial-symbols"]);
    }

    toplevel = new hfst_ol::PmatchTransducer(
        inputstream,
        header.index_table_size(),
        header.target_table_size(),
        alphabet,
        "TOP",
        this);
    while (inputstream.good()) {
        try {
            properties = parse_hfst3_header(inputstream);
            transducer_name = properties["name"];
        } catch (TransducerHeaderException & e) {
          (void)e; break;
        }
        if (transducer_name.rfind("UNCOMPOSE LEFT", 0) == 0) {
            uncompose_left = new Transducer(inputstream);
            uncomposable = true;
        }
        else if (transducer_name.rfind("UNCOMPOSE RIGHT", 0) == 0) {
            uncompose_right = new Transducer(inputstream);
            uncomposable = true;
        } else
          {
            header = TransducerHeader(inputstream);
            TransducerAlphabet dummy = TransducerAlphabet(
                inputstream, header.symbol_count());
            hfst_ol::PmatchTransducer * rtn =
                new hfst_ol::PmatchTransducer(inputstream,
                                          header.index_table_size(),
                                          header.target_table_size(),
                                          alphabet,
                                          transducer_name,
                                          this);
            if (!alphabet.has_rtn(transducer_name)) {
                alphabet.add_rtn(rtn, transducer_name);
            } else {
                delete rtn;
            }
          }
    }
}

PmatchContainer::PmatchContainer(Transducer * t):
    entry_stack(),
    verbose(false),
    locate_mode(false),
    profile_mode(false),
    single_codepoint_tokenization(false),
    running_weight(0.0)
{
    set_properties();
    reset_recursion();
    //TransducerHeader header = t->get_header();
    alphabet = PmatchAlphabet(t->get_alphabet(), this);
    orig_symbol_count = symbol_count = alphabet.get_orig_symbol_count();
    global_flag_state = alphabet.get_fd_table();
    line_number = 0;
    encoder = new Encoder(alphabet.get_symbol_table(), orig_symbol_count);
    TransducerTable<TransitionW> transitions = t->copy_transitionw_table();
    TransducerTable<TransitionWIndex> indices = t->copy_windex_table();
    toplevel = new hfst_ol::PmatchTransducer(
        transitions.get_vector(),
        indices.get_vector(),
        alphabet,
        "TOP",
        this);
}

// This constructor handles all the awkward optimized-lookup specific
// harmonization, for which the conversion needs to be done anyway,
// so there's no advantage to passing it transducers in optimized-lookup
// format.
PmatchContainer::PmatchContainer(std::vector<HfstTransducer> transducers):
    entry_stack(),
    verbose(false),
    locate_mode(false),
    line_number(0),
    profile_mode(false),
    single_codepoint_tokenization(false),
    running_weight(0.0)
{
    set_properties();
    reset_recursion();
    if (transducers.size() == 0) {
        return;
    }
    std::map<std::string, std::string> properties = transducers[0].get_properties();
    set_properties(properties);
    if (transducers.size() == 1) {
        HfstTransducer * top = NULL;
        if (transducers[0].get_type() != hfst::HFST_OLW_TYPE) {
            top = new HfstTransducer(transducers[0]);
            top->convert(hfst::HFST_OLW_TYPE);
        } else {
            top = &(transducers[0]);
        }
        Transducer * backend = hfst::implementations::ConversionFunctions::
            hfst_transducer_to_hfst_ol(top);
        TransducerHeader header(backend->get_header());
        alphabet = PmatchAlphabet(backend->get_alphabet(), this);
        orig_symbol_count = symbol_count = alphabet.get_orig_symbol_count();
        global_flag_state = alphabet.get_fd_table();
        encoder = new Encoder(alphabet.get_symbol_table(), orig_symbol_count);
        TransducerTable<TransitionW> transitions = backend->copy_transitionw_table();
        TransducerTable<TransitionWIndex> indices = backend->copy_windex_table();
        toplevel = new hfst_ol::PmatchTransducer(
            transitions.get_vector(),
            indices.get_vector(),
            alphabet,
            "TOP",
            this);
        if (transducers[0].get_type() != hfst::HFST_OLW_TYPE) {
            // clean up if we needed a temp transducer
            delete top;
        }
    } else {
        // This is the difficult case where we have to make sure multiple
        // optimized-lookup transducers are harmonized with each other.

        HfstTransducer * top = NULL;
        std::vector<HfstTransducer *> temporaries(transducers.size(), NULL);
        // A dummy transducer with an alphabet with all the symbols
        HfstTransducer harmonizer(hfst::TROPICAL_OPENFST_TYPE);
        // First we need to collect a unified alphabet from all the transducers.
        hfst::StringSet symbols_seen;
        // We collect all the symbols and also copy and convert any non-olw bits
        for (size_t i = 0; i < transducers.size(); ++i) {
            hfst::StringSet string_set = transducers[i].get_alphabet();
            for (hfst::StringSet::const_iterator sym = string_set.begin();
                 sym != string_set.end(); ++sym) {
                if (symbols_seen.count(*sym) == 0) {
                    harmonizer.disjunct(HfstTransducer(*sym, harmonizer.get_type()));
                    symbols_seen.insert(*sym);
                }
            }
            if (transducers[i].get_name() == "TOP") {
                if (transducers[i].get_type() == hfst::HFST_OLW_TYPE) {
                top = &(transducers[i]);
                } else {
                    top = new HfstTransducer(transducers[i]);
                    top->convert(hfst::HFST_OLW_TYPE);
                }
            } else {
                if (transducers[i].get_type() == hfst::HFST_OLW_TYPE) {
                    temporaries[i] = &(transducers[i]);
                } else {
                    temporaries[i] = new HfstTransducer(transducers[i]);
                    (temporaries[i])->convert(hfst::HFST_OLW_TYPE);
                }
            }
        }
        if (top == NULL) {
            std::cerr << "pmatch: warning: TOP not defined in archive, using first as TOP\n";
            top = temporaries[0];
        }
        // Then we convert the harmonizer...
        harmonizer.convert(hfst::HFST_OLW_TYPE);
        // Use these for naughty intermediate steps to make sure
        // everything has the same alphabet
        hfst::HfstBasicTransducer * intermediate_tmp;
        hfst_ol::Transducer * harmonized_tmp;

        // We take care of TOP first
        intermediate_tmp = hfst::implementations::ConversionFunctions::
            hfst_transducer_to_hfst_basic_transducer(*top);
        harmonized_tmp = hfst::implementations::ConversionFunctions::
            hfst_basic_transducer_to_hfst_ol(intermediate_tmp,
                                             true, // weighted
                                             "", // no special options
                                             &harmonizer); // harmonize with this
        //TransducerHeader header = harmonized_tmp->get_header();
        // this will be the alphabet of the entire container
        alphabet = PmatchAlphabet(harmonized_tmp->get_alphabet(), this);
        orig_symbol_count = symbol_count = alphabet.get_orig_symbol_count();
        global_flag_state = alphabet.get_fd_table();
        encoder = new Encoder(alphabet.get_symbol_table(), orig_symbol_count);
        TransducerTable<TransitionW> transitions = harmonized_tmp->copy_transitionw_table();
        TransducerTable<TransitionWIndex> indices = harmonized_tmp->copy_windex_table();
        toplevel = new hfst_ol::PmatchTransducer(
            transitions.get_vector(),
            indices.get_vector(),
            alphabet,
            "TOP",
            this);
        // Then we do the same for the other transducers except without
        // alphabets or encoders because those should be identical
        for (size_t i = 0; i < temporaries.size(); ++i) {
            if (temporaries[i] != NULL) {
                // there's a NULL where TOP should be
                intermediate_tmp = hfst::implementations::ConversionFunctions::
                    hfst_transducer_to_hfst_basic_transducer(*(temporaries[i]));
                harmonized_tmp = hfst::implementations::ConversionFunctions::
                    hfst_basic_transducer_to_hfst_ol(intermediate_tmp,
                                                     true, // weighted
                                                     "", // no special options
                                                     &harmonizer); // harmonize with this
                TransducerTable<TransitionW> transitions = harmonized_tmp->copy_transitionw_table();
                TransducerTable<TransitionWIndex> indices = harmonized_tmp->copy_windex_table();
                PmatchTransducer * rtn = new hfst_ol::PmatchTransducer(
                    transitions.get_vector(),
                    indices.get_vector(),
                    alphabet,
                    temporaries[i]->get_name(),
                    this);
                alphabet.add_rtn(rtn, temporaries[i]->get_name());
            }
        }
        // clean up the temporaries
        for (size_t i = 0; i < transducers.size(); ++i) {
            if (transducers[i].get_name() == "TOP") {
                if (transducers[i].get_type() != hfst::HFST_OLW_TYPE) {
                    delete top;
                }
            } else {
                if (transducers[i].get_type() != hfst::HFST_OLW_TYPE) {
                    delete temporaries[i];
                }
            }
        }
    }
}

void PmatchContainer::add_rtn(Transducer * rtn, const std::string & name)
{
    TransducerTable<TransitionW> transitions = rtn->copy_transitionw_table();
    TransducerTable<TransitionWIndex> indices = rtn->copy_windex_table();
    PmatchTransducer * pmatch_rtn = new hfst_ol::PmatchTransducer(
        transitions.get_vector(),
        indices.get_vector(),
        alphabet,
        name,
        this);
    if (!alphabet.has_rtn(name)) {
        alphabet.add_rtn(pmatch_rtn, name);
    } else {
        delete rtn;
    }
}

PmatchContainer::PmatchContainer(void)
{
    // Not used, but apparently needed by swig to construct these
}

bool PmatchAlphabet::is_end_tag(const std::string & symbol)
{
    return symbol.find("@PMATCH_ENDTAG_") == 0 &&
        symbol.rfind("@") == symbol.size() - 1;
}

bool PmatchAlphabet::is_end_tag(const SymbolNumber symbol) const
{
    return end_tag_map.count(symbol) == 1;
}

bool PmatchAlphabet::is_capture_tag(const std::string & symbol)
{
    return symbol.find("@PMATCH_CAPTURE_") == 0 &&
        symbol.rfind("@") == symbol.size() - 1;
}

bool PmatchAlphabet::is_capture_tag(const SymbolNumber symbol) const
{
    return capture2captured[symbol] != NO_SYMBOL_NUMBER;
}

bool PmatchAlphabet::is_captured_tag(const std::string & symbol)
{
    return symbol.find("@PMATCH_CAPTURED_") == 0 &&
        symbol.rfind("@") == symbol.size() - 1;
}

bool PmatchAlphabet::is_captured_tag(const SymbolNumber symbol) const
{
    return captured2capture[symbol] != NO_SYMBOL_NUMBER;
}

bool PmatchAlphabet::is_insertion(const std::string & symbol)
{
    return symbol.find("@I.") == 0 && symbol.rfind("@") == symbol.size() - 1;
}

bool PmatchAlphabet::is_guard(const std::string & symbol)
{
    return symbol.find("@PMATCH_GUARD_") == 0 && symbol.rfind("@") == symbol.size() - 1;
}

bool PmatchAlphabet::is_counter(const std::string & symbol)
{
    return symbol.find("@PMATCH_COUNTER_") == 0 && symbol.rfind("@") == symbol.size() - 1;
}

bool PmatchAlphabet::is_list(const std::string & symbol)
{
    return (symbol.find("@L.") == 0 || symbol.find("@X.") == 0) && symbol.rfind("@") == symbol.size() - 1;
}

bool PmatchAlphabet::is_underscored_list(const std::string & symbol)
{
    return (symbol.find("@L.") == 0 || symbol.find("@X.") == 0) && symbol.rfind("_@") == symbol.size() - 2;
}

bool PmatchAlphabet::is_global_flag(const std::string & symbol)
{
    return (symbol.find("@P.") == 0 || symbol.find("@C.") == 0) && symbol.find("PMATCH_GLOBAL_") == 3 &&
        symbol.rfind("@") == symbol.size() - 1;
}

bool PmatchAlphabet::is_global_flag(SymbolNumber symbol)
{
    return global_flags[symbol];
}

bool PmatchAlphabet::is_special(const std::string & symbol)
{
    if (symbol.size() < 3) {
        return false;
    }
    if (symbol == "@PMATCH_INPUT_MARK@" || symbol == "@PMATCH_BACKTRACK@") { // seems like is_special symbols can't be referred to in pmatch scripts
        return false;
    }
    if (is_insertion(symbol) || symbol == "@BOUNDARY@" || symbol == "@UNICODE_ALPHA@"
        || symbol == "@UNICODE_UPPERALPHA@" || symbol == "@UNICODE_LOWERALPHA@" || symbol == "@UNICODE_WHITESPACE@") {
        return true;
    } else {
        return (symbol.find("@PMATCH") == 0 && symbol.at(symbol.size() - 1) == '@')
            || is_list(symbol);
    }
}

bool PmatchAlphabet::is_printable(const std::string & symbol)
{
    if (symbol.size() < 3) {
        return true;
    }
    return symbol.find("@") != 0 || symbol.at(symbol.size() - 1) != '@';
}

bool PmatchAlphabet::is_guard(const SymbolNumber symbol) const
{
    for(SymbolNumberVector::const_iterator it = guards.begin();
        it != guards.end(); ++it) {
        if(symbol == *it) {
            return true;
        }
    }
    return false;
}

bool PmatchAlphabet::is_counter(const SymbolNumber symbol) const
{
    return (symbol < counters.size() && counters[symbol] != NO_COUNTER);
}

bool PmatchAlphabet::is_input_mark(const SymbolNumber symbol) const
{
    return input_mark_symbol == symbol;
}

bool PmatchAlphabet::is_meta_arc(const SymbolNumber symbol) const
{
<<<<<<< HEAD
    return TransducerAlphabet::is_meta_arc(symbol) ||
        symbol == get_special(UnicodeAlpha) ||
        symbol == get_special(UnicodeUpperAlpha) ||
        symbol == get_special(UnicodeLowerAlpha) ||
        symbol == get_special(UnicodeWhitespace);
=======
    return TransducerAlphabet::is_meta_arc(symbol) || symbol == get_special(UnicodeAlpha);
>>>>>>> dff92692
}

std::string PmatchAlphabet::name_from_insertion(const std::string & symbol)
{
    return symbol.substr(sizeof("@I.") - 1, symbol.size() - (sizeof("@I.@") - 1));
}

std::string PmatchAlphabet::end_tag(const SymbolNumber symbol)
{
    if (end_tag_map.count(symbol) == 0) {
        return "";
    } else {
        return "</" + end_tag_map[symbol] + ">";
    }
}

std::string PmatchAlphabet::start_tag(const SymbolNumber symbol)
{
    if (end_tag_map.count(symbol) == 0) {
        return "";
    } else {
        return "<" + end_tag_map[symbol] + ">";
    }

}

PmatchContainer::~PmatchContainer(void)
{
    delete encoder;
    delete toplevel;
}

PmatchAlphabet::~PmatchAlphabet(void)
{
    for (RtnVector::iterator it = rtns.begin();
         it != rtns.end(); ++it) {
        delete *it;
        *it = NULL;
    }

}

std::map<std::string, std::string> PmatchContainer::parse_hfst3_header(std::istream & f)
{
    std::map<std::string, std::string> properties;
    const char* header1 = "HFST";
    unsigned int header_loc = 0; // how much of the header has been found
    int c;
    for(header_loc = 0; header_loc < strlen(header1) + 1; header_loc++)
    {
        c = f.get();
        if(c != header1[header_loc]) {
            break;
        }
    }
    if(header_loc == strlen(header1) + 1)
    {
        unsigned short remaining_header_len;
        f.read((char*) &remaining_header_len, sizeof(remaining_header_len));
        if (f.get() != '\0') {
            HFST_THROW(TransducerHeaderException);
        }
        char * headervalue = new char[remaining_header_len];
        f.read(headervalue, remaining_header_len);
        if (headervalue[remaining_header_len - 1] != '\0') {
            HFST_THROW(TransducerHeaderException);
        }
        int i = 0;
        while (i < remaining_header_len) {
            int length = hfst::size_t_to_int(strlen(headervalue + i));
            std::string property(headervalue + i, headervalue + i + length);
            i += length + 1;
            length = hfst::size_t_to_int(strlen(headervalue + i));
            std::string value(headervalue + i, headervalue + i + length);
            properties[property] = value;
            i += length + 1;
        }
        delete[] headervalue;
        return properties;
    } else // nope. put back what we've taken
    {
        f.unget(); // first the non-matching character
        for(int i = header_loc - 1; i>=0; i--) {
            // then the characters that did match (if any)
            f.unget();
        }
        HFST_THROW(TransducerHeaderException);
    }
}

void PmatchContainer::push_rtn_call(unsigned int return_index, PmatchTransducer * caller)
{
    RtnStackFrame new_top;
    new_top.caller = caller;
    new_top.caller_index = return_index;
    if (rtn_stacks.size() <= stack_depth) {
        rtn_stacks.push_back(RtnCallStack(1, new_top));
    } else {
        rtn_stacks[stack_depth].push_back(new_top);
    }
}

RtnStackFrame PmatchContainer::rtn_stack_top(void)
{
    return rtn_stacks[stack_depth].back();
}

PmatchTransducer * PmatchContainer::get_latest_rtn_caller(void)
{
    return rtn_stacks[stack_depth - 1].back().caller;
}

void PmatchContainer::rtn_stack_pop(void)
{
    rtn_stacks[stack_depth].pop_back();
}

void PmatchAlphabet::add_rtn(PmatchTransducer * rtn, std::string const & name)
{
    SymbolNumber symbol = rtn_names[name];
    rtns[symbol] = rtn;
}

bool PmatchAlphabet::has_rtn(std::string const & name) const
{
    if (name == "TOP") {
        return true;
    }
    return rtn_names.count(name) != 0 &&
        rtn_names.at(name) < rtns.size() && rtns[rtn_names.at(name)] != NULL;
}

bool PmatchAlphabet::has_rtn(SymbolNumber symbol) const
{
    return symbol < rtns.size() && rtns[symbol] != NULL;
}

PmatchTransducer * PmatchAlphabet::get_rtn(SymbolNumber symbol)
{
    return rtns[symbol];
}

PmatchTransducer * PmatchAlphabet::get_rtn(std::string name)
{
    return rtns[rtn_names[name]];
}

std::string PmatchAlphabet::get_counter_name(SymbolNumber symbol)
{
    if (symbol_table.size() <= symbol) {
        return "INVALID_COUNTER";
    }
    std::string name = symbol_table[symbol];
    if (!is_counter(name)) {
        return "INVALID_COUNTER";
    }
    return name.substr(strlen("@PMATCH_COUNTER_"),
                       name.size() - strlen("@PMATCH_COUNTER_") - 1);
}

SymbolNumber PmatchAlphabet::get_special(SpecialSymbol special) const
{
    return special_symbols.at(special);
}

void PmatchContainer::process(const std::string & input_str)
{
    initialize_input(input_str.c_str());
    unsigned int input_pos = 0;
    unsigned int printable_input_pos = 0;
    running_weight = 0.0;
    stack_depth = 0;
    best_input_pos = 0;

    ++line_number;
    result.clear();
    locations.clear();
    old_captures.clear();
    best_captures.clear();
    captures.clear();
    reset_recursion();
    DoubleTape nonmatching_locations;
    while (has_queued_input(input_pos)) {
        best_result.clear();
        SymbolNumber current_input = input[input_pos];
        if (not_possible_first_symbol(current_input)) {
            copy_to_result(current_input, current_input);
            ++input_pos;
            if (locate_mode && alphabet.is_printable(current_input)) {
                ++printable_input_pos;
                nonmatching_locations.push_back(
                    SymbolPair(current_input, current_input));
            }
            continue;
        }
        tape.clear();
        tape_locations.clear();
        unsigned int tape_pos = 0;
        unsigned int old_input_pos = input_pos;
        toplevel->match(input_pos, tape_pos);
        if (candidate_found()) {
            // We got some output
            if (locate_mode) {
                // First we put into the locations vector all the nonmatching parts we've seen
                if (!nonmatching_locations.empty()) {
                    LocationVector ls;
                    Location nonmatching = alphabet.locatefy(printable_input_pos - hfst::size_t_to_uint(nonmatching_locations.size()),
                                                             WeightedDoubleTape(nonmatching_locations, 0.0));
                    nonmatching.output = "@_NONMATCHING_@";
                    ls.push_back(nonmatching);
                    locations.push_back(ls);
                    nonmatching_locations.clear();
                }
                LocationVector ls;
                for (WeightedDoubleTapeVector::iterator it = tape_locations.begin();
                     it != tape_locations.end(); ++it) {
                    ls.push_back(alphabet.locatefy(printable_input_pos,
                                                   *it));
                }
                sort(ls.begin(), ls.end());
                locations.push_back(ls);
                printable_input_pos += (best_input_pos - old_input_pos);
            } else {
                copy_to_result(best_result);
            }
            input_pos = best_input_pos;
            old_captures.insert(old_captures.end(), best_captures.begin(), best_captures.end());
        }
        if (!candidate_found() || input_pos == old_input_pos) {
            // If no input was consumed, we move one position up
            copy_to_result(current_input, current_input);
            ++input_pos;
            if (locate_mode && alphabet.is_printable(current_input)) {
                ++printable_input_pos;
                nonmatching_locations.push_back(SymbolPair(current_input, current_input));
            }
        }
    }
    if (locate_mode && !nonmatching_locations.empty()) {
        LocationVector ls;
        Location nonmatching = alphabet.locatefy(printable_input_pos - hfst::size_t_to_uint(nonmatching_locations.size()),
                                                 WeightedDoubleTape(nonmatching_locations, 0.0));
        nonmatching.output = "@_NONMATCHING_@";
        ls.push_back(nonmatching);
        locations.push_back(ls);
    }
}

std::string PmatchContainer::match(const std::string & input,
                                   double time_cutoff,
                                   Weight weight_cutoff)
{
    max_time = time_cutoff;
    max_weight = weight_cutoff;
    if (max_time > 0.0) {
        start_clock = clock();
        call_counter = 0;
        limit_reached = false;
    }
    locate_mode = false;
    process(input);
    return alphabet.stringify(result);
}

LocationVectorVector PmatchContainer::locate(const std::string & input,
                                             double time_cutoff,
                                             Weight weight_cutoff)
{
    max_time = time_cutoff;
    max_weight = weight_cutoff;
    if (max_time > 0.0) {
        start_clock = clock();
        call_counter = 0;
        limit_reached = false;
    }
    locate_mode = true;
    process(input);
    return locations;
}

// A utility comparing function for get_profiling_info
bool counter_comp(std::pair<std::string, unsigned long> l,
                  std::pair<std::string, unsigned long> r)
{
    // Descending order
    return l.second > r.second;
}

std::string PmatchContainer::get_profiling_info(void)
{
    std::stringstream retval;
    size_t max_name_len = 0;
    retval << "Profiling information:\n";
    retval << "  Traversals of Counter() positions:\n";
    std::vector<std::pair<std::string, unsigned long> > counter_name_val_pairs;
    for(SymbolNumber i = 0; i < alphabet.counters.size(); ++i) {
        if (alphabet.counters[i] != NO_COUNTER) {
            std::string counter_name = alphabet.get_counter_name(i);
            if (counter_name.size() > max_name_len) {
                max_name_len = counter_name.size();
            }
            counter_name_val_pairs.push_back(
                std::pair<std::string, unsigned long>(counter_name,
                                                      alphabet.counters[i]));
        }
    }
    std::sort(counter_name_val_pairs.begin(), counter_name_val_pairs.end(),
              counter_comp);
    for(std::vector<std::pair<std::string, unsigned long> >::const_iterator it =
            counter_name_val_pairs.begin(); it != counter_name_val_pairs.end(); ++it) {
        retval << "    " << it->first;
        size_t spacing_counter = max_name_len + 8 - it->first.size();
        while (spacing_counter) {
            retval << " ";
            --spacing_counter;
        }
        retval << it->second << "\n";
    }
    return retval.str();
}

std::string PmatchContainer::get_pattern_count_info(void)
{
    size_t total = 0;
    std::string retval = "Pattern\t\t# of matches\n------------------------\n";
    for (std::map<std::string, size_t>::iterator it = pattern_counts.begin();
         it != pattern_counts.end(); ++it) {
        retval.append(it->first);
        retval.append("\t\t");
        std::ostringstream converter;
        converter << it->second;
        retval.append(converter.str());
        retval.append("\n");
        total += it->second;
    }
    retval.append("------------------------\n");
    std::ostringstream converter;
    converter << total;
    retval.append("Total:\t\t");
    retval.append(converter.str());
    retval.append("\n");
    return retval;
}

void PmatchContainer::copy_to_result(const DoubleTape & best_result)
{
    for (DoubleTape::const_iterator it = best_result.begin();
         it != best_result.end(); ++it) {
        result.push_back(*it);
    }
}

void PmatchContainer::copy_to_result(SymbolNumber input_sym, SymbolNumber output_sym)
{
    result.push_back(SymbolPair(input_sym, output_sym));
}

std::string PmatchAlphabet::stringify(const DoubleTape & str)
{
    std::string retval;
    std::stack<unsigned int> start_tag_pos;
    bool input_contained_printable_symbol = false;
    for (DoubleTape::const_iterator it = str.begin();
         it != str.end(); ++it) {
        if (!input_contained_printable_symbol && is_printable(it->input)) {
            input_contained_printable_symbol = true;
        }
        SymbolNumber output = it->output;
        if (output == special_symbols[entry]) {
            start_tag_pos.push(hfst::size_t_to_uint(retval.size()));
        } else if (output == special_symbols[exit]) {
            if (start_tag_pos.size() != 0) {
                start_tag_pos.pop();
            }
        } else if (is_end_tag(output)) {
            if (container->count_patterns && input_contained_printable_symbol) {
                if ((container->pattern_counts).count(start_tag(output)) == 0) {
                    (container->pattern_counts)[start_tag(output)] = 1;
                } else {
                    (container->pattern_counts)[start_tag(output)] += 1;
                }
            }
            unsigned int pos;
            if (start_tag_pos.size() == 0) {
                std::cerr << "pmatch: warning: end tag without start tag\n";
                pos = 0;
            } else {
                pos = start_tag_pos.top();
            }
            if (container->delete_patterns) {
                size_t how_much_to_delete = retval.size() - pos;
                retval.replace(pos, how_much_to_delete, start_tag(output));
            } else if (container->mark_patterns && input_contained_printable_symbol) {
                retval.insert(pos, start_tag(output));
                retval.append(end_tag(output));
            }
        } else {
            if ((!(container->extract_patterns) || start_tag_pos.size() != 0)
                && is_printable(output)) {
                retval.append(string_from_symbol(output));
            }
        }
    }
    return retval;
}

Location PmatchAlphabet::locatefy(unsigned int input_offset,
                                  const WeightedDoubleTape & str)
{
    Location retval;
    retval.start = input_offset;
    retval.weight = str.weight;
    size_t input_mark = 0;
    size_t output_mark = 0;

    // We rebuild the original input without special
    // symbols but with IDENTITIES etc. replaced
    for (DoubleTape::const_iterator it = str.begin();
         it != str.end(); ++it) {
        SymbolNumber input = it->input;
        SymbolNumber output = it->output;
        if (is_end_tag(output)) {
            if (container->count_patterns) {
                if ((container->pattern_counts).count(start_tag(output)) == 0) {
                    (container->pattern_counts)[start_tag(output)] = 1;
                } else {
                    (container->pattern_counts)[start_tag(output)] += 1;
                }
            }
            retval.tag = start_tag(output);
            continue;
        }
        if (is_printable(output)) {
            std::string s = string_from_symbol(output);
            retval.output.append(s);
            retval.output_symbol_strings.push_back(s);
        }
        if (is_printable(input)) {
            std::string s = string_from_symbol(input);
            retval.input.append(s);
            retval.input_symbol_strings.push_back(s);
            ++input_offset;
        }
        if (is_input_mark(output)) {
            retval.output_parts.push_back(output_mark);
            retval.input_parts.push_back(input_mark);
            output_mark = retval.output_symbol_strings.size();
            input_mark = retval.input_symbol_strings.size();
        }
    }
    if (output_mark > 0) {
        retval.output_parts.push_back(output_mark);
    }
    if (input_mark > 0) {
        retval.input_parts.push_back(input_mark);
    }
    retval.length = input_offset - retval.start;
    return retval;
}

bool PmatchContainer::has_unsatisfied_rtns(void) const
{
    return false;
}

std::string PmatchContainer::get_unsatisfied_rtn_name(void) const
{
    return "";
}

bool PmatchContainer::has_queued_input(unsigned int input_pos)
{
    // we catch underflow due to left context checking here
    return input_pos < input.size() && (input_pos + 1 != 0);
}

bool PmatchContainer::input_matches_at(unsigned int pos,
                                       SymbolNumberVector::iterator begin,
                                       SymbolNumberVector::iterator end)
{
    if (pos + (end - begin) >= input.size()) {
        return false;
    }
    for (size_t i = 0; begin + i != end; ++i) {
        if (input[pos + i] != *(begin + i)) {
            return false;
        }
    }
    return true;
}

PmatchTransducer::PmatchTransducer(std::istream & is,
                                   TransitionTableIndex index_table_size,
                                   TransitionTableIndex transition_table_size,
                                   PmatchAlphabet & alpha,
                                   std::string _name,
                                   PmatchContainer * cont):
    name(_name),
    alphabet(alpha),
    container(cont)
{
    orig_symbol_count = hfst::size_t_to_uint(alphabet.get_symbol_table().size());
    // initialize the stack for local variables
    LocalVariables local_variables;
    local_variables.flag_state = alphabet.get_fd_table();
    local_variables.tape_step = 1;
    local_variables.max_context_length_remaining = 254;
    local_variables.context = none;
    local_variables.context_placeholder = 0;
    local_variables.default_symbol_trap = false;
    local_variables.negative_context_success = false;
    local_variables.pending_passthrough = false;
    local_stack.push(local_variables);

    // Allocate and read tables
    char * indextab = (char*) malloc(TransitionWIndex::size * index_table_size);
    char * transitiontab = (char*) malloc(TransitionW::size * transition_table_size);
    is.read(indextab, TransitionWIndex::size * index_table_size);
    is.read(transitiontab, TransitionW::size * transition_table_size);
    char * orig_p = indextab;
    index_table.reserve(index_table_size);
    while(index_table_size) {
        index_table.push_back(TransitionWIndex(indextab));
        --index_table_size;
        indextab += TransitionWIndex::size;
    }
    free(orig_p);
    orig_p = transitiontab;
    transition_table.reserve(transition_table_size);
    while(transition_table_size) {
        transition_table.push_back(TransitionW(transitiontab));
        --transition_table_size;
        transitiontab += TransitionW::size;
    }
    free(orig_p);
}

PmatchTransducer::PmatchTransducer(std::vector<TransitionW> transition_vector,
                                   std::vector<TransitionWIndex> index_vector,
                                   PmatchAlphabet & alpha,
                                   std::string _name,
                                   PmatchContainer * cont):
    name(_name),
    transition_table(transition_vector),
    index_table(index_vector),
    alphabet(alpha),
    container(cont)
{
    orig_symbol_count = hfst::size_t_to_uint(alphabet.get_symbol_table().size());
    // initialize the stack for local variables
    LocalVariables local_variables;
    local_variables.flag_state = alphabet.get_fd_table();
    local_variables.tape_step = 1;
    local_variables.max_context_length_remaining = 254;
    local_variables.context = none;
    local_variables.context_placeholder = 0;
    local_variables.default_symbol_trap = false;
    local_variables.negative_context_success = false;
    local_variables.pending_passthrough = false;
    local_stack.push(local_variables);
}

void PmatchContainer::set_properties(void)
{
    count_patterns = false;
    delete_patterns = false;
    extract_patterns = false;
    locate_mode = false;
    mark_patterns = true;
    max_context_length = 254;
    max_recursion = 5000;
    need_separators = true;
    xerox_composition = true;
    uncomposable = false;
}

void PmatchContainer::set_properties(std::map<std::string, std::string> & properties)
{
    for (std::map<std::string, std::string>::iterator it = properties.begin();
         it != properties.end(); ++it) {
        if (it->first == "count-patterns") {
            if (it->second == "on") {
                count_patterns = true;
            } else if (it->second == "off") {
                count_patterns = false;
            }
        } else if (it->first == "delete-patterns") {
            if (it->second == "on") {
                delete_patterns = true;
            } else if (it->second == "off") {
                delete_patterns = false;
            }
        } else if (it->first == "extract-patterns") {
            if (it->second == "on") {
                extract_patterns = true;
            } else if (it->second == "off") {
                extract_patterns = false;
            }
        } else if (it->first == "locate-patterns") {
            if (it->second == "on") {
                locate_mode = true;
            } else if (it->second == "off") {
                locate_mode = false;
            }
        } else if (it->first == "mark-patterns") {
            if (it->second == "on") {
                mark_patterns = true;
            } else if (it->second == "off") {
                mark_patterns = false;
            }
        } else if (it->first == "max-context-length") {
            std::stringstream converter(it->second);
            converter >> max_context_length;
            if (max_context_length == 0) {
                if (it->second != "0") {
                    max_context_length = 254;
                }
            }
        } else if (it->first == "max-recursion") {
            std::stringstream converter(it->second);
            converter >> max_recursion;
            if (max_recursion == 0) {
                if (it->second != "0") {
                    max_recursion = 5000;
                }
            }
        } else if (it->first == "need-separators") {
            if (it->second == "on") {
                need_separators = true;
            } else if (it->second == "off") {
                need_separators = false;
            }
        } else if (it->first == "xerox-composition") {
            if (it->second == "off") {
                xerox_composition = false;
            } else if (it->second == "on") {
                xerox_composition = true;
            }
        }
    }
}

void PmatchContainer::collect_first_symbols(const std::string & symbols_list)
{
    SymbolNumberVector first_symbols = symbol_vector_from_symbols(symbols_list);
    for (SymbolNumberVector::const_iterator it = first_symbols.begin();
         it != first_symbols.end(); ++it) {
        while (*it >= possible_first_symbols.size()) {
            possible_first_symbols.push_back(false);
        }
        possible_first_symbols[*it] = true;
    }
}

SymbolNumberVector PmatchContainer::symbol_vector_from_symbols(const std::string & symbols)
{
    initialize_input(symbols.c_str());
    if (alphabet.get_special(boundary) != NO_SYMBOL_NUMBER) {
        return SymbolNumberVector(input.begin() + 1, input.end() - 1);
    }
    return SymbolNumberVector(input);
}

void PmatchContainer::initialize_input(const char * input_s)
{
    input.clear();
    char * input_str = const_cast<char *>(input_s);
    char ** input_str_ptr = &input_str;
    SymbolNumber k = NO_SYMBOL_NUMBER;
    SymbolNumber boundary_sym = alphabet.get_special(boundary);
    char * single_codepoint_scratch;
    char single_codepoint_scratch_orig[5] = {};
    if (boundary_sym != NO_SYMBOL_NUMBER) {
        input.push_back(boundary_sym);
    }
    while (**input_str_ptr != 0) {
        char * original_input_loc = *input_str_ptr;
        if (single_codepoint_tokenization) {
            int bytes_to_tokenize = nByte_utf8(**input_str_ptr);
            if (bytes_to_tokenize > 0) {
                single_codepoint_scratch = single_codepoint_scratch_orig;
                memcpy(single_codepoint_scratch, *input_str_ptr, bytes_to_tokenize);
                single_codepoint_scratch[bytes_to_tokenize] = '\0';
                k = encoder->find_key(&single_codepoint_scratch);
                if (k != NO_SYMBOL_NUMBER) {
                    (*input_str_ptr) += bytes_to_tokenize;
                }
            }
        } else {
            k = encoder->find_key(input_str_ptr);
        }
        if (k == NO_SYMBOL_NUMBER) {
            // Regular tokenization failed
            // the encoder moves as far as it can during tokenization,
            // we want to go back to be in position to add one utf-8 char
            *input_str_ptr = original_input_loc;
            int bytes_to_tokenize = nByte_utf8(**input_str_ptr);
            if (bytes_to_tokenize == 0) {
                // if utf-8 tokenization fails too, just grab a byte
                bytes_to_tokenize = 1;
            }
            char new_symbol[5];
            memcpy(new_symbol, *input_str_ptr, bytes_to_tokenize);
            new_symbol[bytes_to_tokenize] = '\0';
            (*input_str_ptr) += bytes_to_tokenize;
            alphabet.add_symbol(new_symbol);
            encoder->read_input_symbol(new_symbol, symbol_count);
            k = symbol_count;
            ++symbol_count;
        }
        input.push_back(k);
    }
    if (boundary_sym != NO_SYMBOL_NUMBER) {
        input.push_back(boundary_sym);
    }
    return;
}

void PmatchTransducer::match(unsigned int input_tape_pos,
                             unsigned int tape_pos)
{
    local_stack.top().context = none;
    local_stack.top().tape_step = 1;
    local_stack.top().context_placeholder = 0;
    local_stack.top().default_symbol_trap = false;
    get_analyses(input_tape_pos, tape_pos, 0);
}

void PmatchTransducer::rtn_call(unsigned int input_tape_pos,
                                unsigned int tape_pos,
                                PmatchTransducer * caller,
                                TransitionTableIndex caller_index)
{
    container->push_rtn_call(caller_index, caller);
    container->increase_stack_depth();
    LocalVariables new_top(local_stack.top());
    new_top.flag_state = alphabet.get_fd_table();
    new_top.tape_step = 1;
    new_top.context = none;
    new_top.context_placeholder = 0;
    new_top.default_symbol_trap = false;
    local_stack.push(new_top);
    get_analyses(input_tape_pos, tape_pos, 0);
    local_stack.pop();
    container->decrease_stack_depth();
    container->rtn_stack_pop();
}

void PmatchTransducer::rtn_call_in_context(unsigned int input_tape_pos,
                                           unsigned int tape_pos,
                                           PmatchTransducer * caller,
                                           TransitionTableIndex caller_index,
                                           LocalVariables locals)
{
    container->push_rtn_call(caller_index, caller);
    container->increase_stack_depth();
    LocalVariables new_top(locals);
    new_top.flag_state = alphabet.get_fd_table();
    local_stack.push(new_top);
    get_analyses(input_tape_pos, tape_pos, 0);
    local_stack.pop();
    container->decrease_stack_depth();
    container->rtn_stack_pop();
}

void PmatchTransducer::rtn_return(unsigned int input_tape_pos,
                                  unsigned int tape_pos)
{
    container->decrease_stack_depth();
    TransitionTableIndex entry_index = container->rtn_stack_top().caller_index;
    get_analyses(input_tape_pos, tape_pos, entry_index);
    container->increase_stack_depth();
}

void PmatchTransducer::handle_final_state(unsigned int input_pos,
                                          unsigned int tape_pos)
{
    if (container->get_stack_depth() > 0) {
        // We're not the toplevel, return to caller
        PmatchTransducer * rtn_target = container->get_latest_rtn_caller();
        rtn_target->rtn_return(input_pos, tape_pos);
    } else if (container->is_in_locate_mode()) {
        container->grab_location(input_pos, tape_pos);
    } else {
        container->note_analysis(input_pos, tape_pos);
    }
}

void PmatchContainer::note_analysis(unsigned int input_pos, unsigned int tape_pos)
{
    if ((input_pos > best_input_pos) ||
        (input_pos == best_input_pos &&
         best_weight > running_weight)) {
        best_result = tape.extract_slice(0, tape_pos);
        best_captures = captures;
        best_input_pos = input_pos;
        best_weight = running_weight;
    } else if (verbose &&
               input_pos == best_input_pos &&
               best_weight == running_weight) {
        DoubleTape discarded(tape.extract_slice(0, tape_pos));
        std::cerr << "\n\tline " << line_number << ": conflicting equally weighted matches found, keeping:\n\t"
                  << alphabet.stringify(best_result) << std::endl
                  << "\tdiscarding:\n\t"
                  << alphabet.stringify(discarded) << std::endl << std::endl;
    }
}

void PmatchContainer::grab_location(unsigned int input_pos, unsigned int tape_pos)
{
    if (tape_locations.size() != 0) {
        if (input_pos < best_input_pos) {
            // We already have better matches
            return;
        } else if (input_pos > best_input_pos) {
            // The old locations are worse
            best_captures.clear();
            tape_locations.clear();
        }
    }
    best_input_pos = input_pos;
    best_captures = captures;
    WeightedDoubleTape rv(tape.extract_slice(0, tape_pos), running_weight);
    tape_locations.push_back(rv);
}

std::pair<SymbolNumberVector::iterator,
          SymbolNumberVector::iterator> PmatchContainer::get_longest_matching_capture(
    SymbolNumber key, unsigned int input_pos)
{
    std::pair<SymbolNumberVector::iterator, SymbolNumberVector::iterator> longest_so_far(input.begin(), input.begin());
    for (std::vector<Capture>::iterator it =
             captures.begin(); it != captures.end(); ++it) {
        if (key == it->name && input_matches_at(input_pos, input.begin() + it->begin, input.begin() + it->end)) {
            if ((it->end - it->begin) <= longest_so_far.second - longest_so_far.first) {
                continue;
            } else {
                longest_so_far.first = input.begin() + it->begin;
                longest_so_far.second = input.begin() + it->end;
            }
        }
    }
    for (std::vector<Capture>::iterator it =
             old_captures.begin(); it != old_captures.end(); ++it) {
        if (key == it->name && input_matches_at(input_pos, input.begin() + it->begin, input.begin() + it->end)) {
            if ((it->end - it->begin) <= longest_so_far.second - longest_so_far.first) {
                continue;
            } else {
                longest_so_far.first = input.begin() + it->begin;
                longest_so_far.second = input.begin() + it->end;
            }
        }
    }
    return longest_so_far;
}

void PmatchTransducer::take_epsilons(unsigned int input_pos,
                                     unsigned int tape_pos,
                                     TransitionTableIndex i)
{
    i = make_transition_table_index(i, 0);
    while (is_good(i)) {
        SymbolNumber input = transition_table[i].get_input_symbol();
        if (input != 0 && !alphabet.is_flag_diacritic(input) && !alphabet.has_rtn(input)) {
            return;
        }

        SymbolNumber output = transition_table[i].get_output_symbol();
        TransitionTableIndex target = transition_table[i].get_target();
        Weight old_weight = container->get_weight();
        container->increment_weight(transition_table[i].get_weight());

        if (checking_context()) {
            if (try_exiting_context(output)) {
                // We've successfully completed a context check
                get_analyses(local_stack.top().context_placeholder, tape_pos, target);
                local_stack.pop();
            } else {
                if (local_stack.top().negative_context_success == true) {
                    // We've succeeded in a negative context, just back out
                    return;
                } else if (alphabet.is_flag_diacritic(input)) {
                    take_flag(input, input_pos, tape_pos, i);
                } else if (alphabet.has_rtn(input)) {
                    alphabet.get_rtn(input)->rtn_call_in_context(input_pos, tape_pos, this, target, local_stack.top());
                } else {
                    // Don't alter tapes when checking context
                    get_analyses(input_pos, tape_pos, target);
                }
            }
        } else if (input == 0) {
            if (container->profile_mode) {
                alphabet.count(output);
            }
            if (!try_entering_context(output)) {
                // no context to enter, regular input epsilon
                container->tape.write(tape_pos, 0, output);

                unsigned int orig_entry_stack_back;
                // if it's an entry or exit arc, adjust entry stack
                if (output == alphabet.get_special(entry)) {
                    container->entry_stack.push_back(input_pos);
                } else if (output == alphabet.get_special(exit)) {
                    orig_entry_stack_back = container->entry_stack.back();
                    container->entry_stack.pop_back();
                } else if (alphabet.is_capture_tag(output)) {
                    // if it's a capture tag, remember where we were
                    Capture capture;
                    capture.begin = container->entry_stack.back();
                    capture.end = input_pos;
                    capture.name = output;
                    container->captures.push_back(capture);
                } else if (alphabet.is_captured_tag(output)) {
                    // if it's a captured tag, try each previously
                    // captured sequence
                    std::pair<SymbolNumberVector::iterator, SymbolNumberVector::iterator> cap =
                        container->get_longest_matching_capture(alphabet.captured2capture[output], input_pos);

                    if (cap.second - cap.first != 0) {
                        container->tape.write(tape_pos, cap);
                        get_analyses(input_pos + (cap.second - cap.first),
                                     tape_pos + (cap.second - cap.first), target);
                    }
                    ++i;
                    container->set_weight(old_weight);
                    continue;
                }

                get_analyses(input_pos, tape_pos + 1, target);

                if (output == alphabet.get_special(entry)) {
                    container->entry_stack.pop_back();
                } else if (output == alphabet.get_special(exit)) {
                    container->entry_stack.push_back(orig_entry_stack_back);
                } else if (alphabet.is_capture_tag(output)) {
                    container->captures.pop_back();
                }
            } else {
                check_context(input_pos, tape_pos, i);
            }
        } else if (alphabet.is_flag_diacritic(input)) {
            take_flag(input, input_pos, tape_pos, i);
        } else if (alphabet.has_rtn(input)) {
            alphabet.get_rtn(input)->rtn_call(input_pos, tape_pos, this, target);
        }
        ++i;
        container->set_weight(old_weight);
    }
}

void PmatchTransducer::check_context(unsigned int input_pos,
                                     unsigned int tape_pos,
                                     TransitionTableIndex i)
{
    // The context placeholder remembers the position in the input before
    // a context check. If the context check is successful, the placeholder
    // will be used as the input position going forwards.
    local_stack.top().context_placeholder = input_pos;
    if (local_stack.top().context == LC ||
        local_stack.top().context == NLC) {
        // Jump to the left-hand side of the input
        input_pos = container->entry_stack.back() - 1;
    }
    get_analyses(input_pos, tape_pos, transition_table[i].get_target());

    // In case we have a negative context, we check to see if the context matched.
    // If it didn't, we schedule a passthrough arc after we've processed epsilons.
    bool schedule_passthrough = false;
    if(local_stack.top().context == NLC || local_stack.top().context == NRC) {
        if (local_stack.top().negative_context_success == false) {
            schedule_passthrough = true;
        }
    }
    // Pop the local stack that got pushed by entering the context
    local_stack.pop();
    if (schedule_passthrough) {
        local_stack.top().pending_passthrough = true;
    }
}

void PmatchTransducer::take_flag(SymbolNumber input,
                                 unsigned int input_pos,
                                 unsigned int tape_pos,
                                 TransitionTableIndex i)
{
    std::vector<short> old_global_values;
    if (alphabet.is_global_flag(input)) {
        (old_global_values = container->global_flag_state.get_values());
        if (((container->global_flag_state).apply_operation
             (*(alphabet.get_operation(input)))) == false) {
            return;
        }
    }
    std::vector<short> old_values(local_stack.top().flag_state.get_values());
    if (local_stack.top().flag_state.apply_operation(
            *(alphabet.get_operation(input)))) {
        // flag diacritic allowed
        // generally we shouldn't care to write flags
//                container->tape.write(tape_pos, input, output);
        get_analyses(input_pos, tape_pos, transition_table[i].get_target());
    }
    if (alphabet.is_global_flag(input)) {
        (container->global_flag_state).assign_values(old_global_values);
    }
    local_stack.top().flag_state.assign_values(old_values);
}

void PmatchTransducer::take_transitions(SymbolNumber input,
                                        unsigned int input_pos,
                                        unsigned int tape_pos,
                                        TransitionTableIndex i)
{
    i = make_transition_table_index(i, input);

    while (is_good(i)) {
        SymbolNumber this_input = transition_table[i].get_input_symbol();
        SymbolNumber this_output = transition_table[i].get_output_symbol();
        TransitionTableIndex target = transition_table[i].get_target();
        if (this_input == NO_SYMBOL_NUMBER) {
            return;
        } else if (this_input == input) {
            Weight old_weight = container->get_weight();
            container->increment_weight(transition_table[i].get_weight());
            if (!checking_context()) {
                if (alphabet.is_meta_arc(this_output) ||
                    (alphabet.list2symbols[this_output] != NO_SYMBOL_NUMBER)) {
                // we got here via a meta-arc, so look back in the
                // input tape to find the symbol we want to write
                    this_output = container->input[input_pos];
                    this_input = container->input[input_pos];
                }
                if (this_input == alphabet.get_special(Pmatch_passthrough)) {
                    get_analyses(input_pos, tape_pos, target); // awkward
                } else {
                    container->tape.write(tape_pos, this_input, this_output);
                    get_analyses(input_pos + 1, tape_pos + 1, target);
                }
            } else {
                // Checking context so don't touch output
                if (local_stack.top().max_context_length_remaining > 0) {
                    local_stack.top().max_context_length_remaining -= 1;
                    get_analyses(input_pos + local_stack.top().tape_step, tape_pos, target);
                    local_stack.top().max_context_length_remaining += 1;
                }
            }
            local_stack.top().default_symbol_trap = false;
            container->set_weight(old_weight);
        } else {
            return;
        }
        ++i;
    }
}

void PmatchTransducer::get_analyses(unsigned int input_pos,
                                    unsigned int tape_pos,
                                    TransitionTableIndex i)
{
    // std::cerr << "get_analyses " << name << " " << input_pos << " " << alphabet.string_from_symbol(container->input[input_pos]) << " " << tape_pos << std::endl;
    if (container->get_weight() > container->max_weight) { return; }
    if (container->max_time > 0.0) {
        ++container->call_counter;
        // Have we spent too much time?
        if (container->limit_reached ||
            (container->call_counter % 1000000 == 0 &&
             (container->candidate_found() &&
              // if we have at least something, stop doing more work
              (((double)(clock() - container->start_clock)) / CLOCKS_PER_SEC) > container->max_time))) {
            container->limit_reached = true;
            return;
        }
    }
    if (!container->try_recurse()) {
        if (container->verbose) {
            std::cerr << "pmatch: out of stack space, truncating result\n";
        }
        return;
    }
    local_stack.top().default_symbol_trap = true;
    take_epsilons(input_pos, tape_pos, i + 1);
    if (local_stack.top().pending_passthrough == true) {
        local_stack.top().pending_passthrough = false;
        // A negative context failed (successfully)
        take_transitions(alphabet.get_special(Pmatch_passthrough),
                         input_pos, tape_pos, i+1);
    }
    // Check for finality even if the input string hasn't ended
    if (is_final(i)) {
        Weight old_weight = container->get_weight();
        container->increment_weight(get_weight(i));
        handle_final_state(input_pos, tape_pos);
        container->set_weight(old_weight);
    }

    SymbolNumber input;
    if (!container->has_queued_input(input_pos)) {
        container->unrecurse();
        return;
    } else {
        input = container->input[input_pos];
    }

    if (alphabet.symbol2lists[input] != NO_SYMBOL_NUMBER) {
// At least one symbol list could allow this symbol
        for(SymbolNumberVector::const_iterator it =
                alphabet.symbol_lists[alphabet.symbol2lists[input]].begin();
            it != alphabet.symbol_lists[alphabet.symbol2lists[input]].end(); ++it) {
            take_transitions(*it, input_pos, tape_pos, i+1);
        }
    }
    if (alphabet.get_special(UnicodeAlpha) != NO_SYMBOL_NUMBER) {
        if (alphabet.is_unicode_alpha(input)) {
                take_transitions(alphabet.get_special(UnicodeAlpha), input_pos, tape_pos, i+1);
            }
    }
<<<<<<< HEAD
    if (alphabet.get_special(UnicodeUpperAlpha) != NO_SYMBOL_NUMBER) {
        if (alphabet.is_unicode_upperalpha(input)) {
                take_transitions(alphabet.get_special(UnicodeUpperAlpha), input_pos, tape_pos, i+1);
            }
    }
    if (alphabet.get_special(UnicodeLowerAlpha) != NO_SYMBOL_NUMBER) {
        if (alphabet.is_unicode_loweralpha(input)) {
                take_transitions(alphabet.get_special(UnicodeLowerAlpha), input_pos, tape_pos, i+1);
            }
    }
    if (alphabet.get_special(UnicodeWhitespace) != NO_SYMBOL_NUMBER) {
        if (alphabet.is_unicode_whitespace(input)) {
                take_transitions(alphabet.get_special(UnicodeWhitespace), input_pos, tape_pos, i+1);
            }
    }
=======
>>>>>>> dff92692
    
    // The "normal" case where we have a regular input symbol
    if (input < orig_symbol_count) {
        take_transitions(input, input_pos, tape_pos, i+1);
    } else {
        if (alphabet.get_identity_symbol() != NO_SYMBOL_NUMBER) {
            take_transitions(alphabet.get_identity_symbol(), input_pos, tape_pos, i+1);
        }
        if (alphabet.get_unknown_symbol() != NO_SYMBOL_NUMBER) {
            take_transitions(alphabet.get_unknown_symbol(), input_pos, tape_pos, i+1);
        }
    }
    if (alphabet.get_default_symbol() != NO_SYMBOL_NUMBER &&
        local_stack.top().default_symbol_trap) {
        take_transitions(alphabet.get_default_symbol(),
                         input_pos, tape_pos, i+1);
    }
    container->unrecurse();
}

bool PmatchTransducer::checking_context(void) const
{
    return local_stack.top().context != none;
}

bool PmatchTransducer::try_entering_context(SymbolNumber symbol)
{
    LocalVariables new_top;
    if (symbol == alphabet.get_special(LC_entry)) {
        new_top = local_stack.top();
        new_top.context = LC;
        new_top.tape_step = -1;
    } else if (symbol == alphabet.get_special(RC_entry)) {
        new_top = local_stack.top();
        new_top.context = RC;
        new_top.tape_step = 1;
    } else if (symbol == alphabet.get_special(NLC_entry)) {
        new_top = local_stack.top();
        new_top.context = NLC;
        new_top.tape_step = -1;
    } else if (symbol == alphabet.get_special(NRC_entry)) {
        new_top = local_stack.top();
        new_top.context = NRC;
        new_top.tape_step = 1;
    } else {
        return false;
    }
    new_top.max_context_length_remaining =
        container->max_context_length;
    local_stack.push(new_top);
    return true;
}

bool PmatchTransducer::try_exiting_context(SymbolNumber symbol)
{
    switch (local_stack.top().context) {
    case LC:
        if (symbol == alphabet.get_special(LC_exit)) {
            exit_context();
            return true;
        } else {
            return false;
        }
    case RC:
        if (symbol == alphabet.get_special(RC_exit)) {
            exit_context();
            return true;
        } else {
            return false;
        }
    case NRC:
        if (symbol == alphabet.get_special(NRC_exit)) {
            local_stack.top().negative_context_success = true;
            return false;
        }
    case NLC:
        if (symbol == alphabet.get_special(NLC_exit)) {
            local_stack.top().negative_context_success = true;
            return false;
        }
    default:
        return false;
    }
}

void PmatchTransducer::exit_context(void)
{
    LocalVariables new_top(local_stack.top());
    new_top.context = none;
    new_top.negative_context_success = false;
    new_top.tape_step = 1;
    local_stack.push(new_top);
}


void PmatchContainer::uncompose(Location& loc)
  {
    if (!uncomposable) {
        return;
    }
    auto middle_left = uncompose_left->lookup_fd(loc.input);
    if (middle_left->empty()) {
        // ambig problems
        return;
    }
    std::set<std::string> midforms;
    for (auto& lpath : *middle_left) {
        std::stringstream mids;
        for (auto& symbol : lpath.second) {
            if (!hfst::FdOperation::is_diacritic(symbol)) {
                mids << symbol;
            }
        }
        auto middle_right = uncompose_right->lookup_fd(mids.str());
        if (middle_right->empty()) {
            continue;
        }
        for (auto& rpath : *middle_right) {
            std::stringstream lows;
            for (auto& rsym : rpath.second) {
                if (!hfst::FdOperation::is_diacritic(rsym)) {
                    lows << rsym;
                }
            }
            if (lows.str() == loc.output) {
                midforms.insert(mids.str());
            }
        }
    }
    if (midforms.size() > 1) {
        // ambig problems
    }
    for (auto& form : midforms) {
        loc.middle = form;
    }
  }

};<|MERGE_RESOLUTION|>--- conflicted
+++ resolved
@@ -726,15 +726,12 @@
 
 bool PmatchAlphabet::is_meta_arc(const SymbolNumber symbol) const
 {
-<<<<<<< HEAD
     return TransducerAlphabet::is_meta_arc(symbol) ||
         symbol == get_special(UnicodeAlpha) ||
         symbol == get_special(UnicodeUpperAlpha) ||
         symbol == get_special(UnicodeLowerAlpha) ||
         symbol == get_special(UnicodeWhitespace);
-=======
     return TransducerAlphabet::is_meta_arc(symbol) || symbol == get_special(UnicodeAlpha);
->>>>>>> dff92692
 }
 
 std::string PmatchAlphabet::name_from_insertion(const std::string & symbol)
@@ -1850,7 +1847,6 @@
                 take_transitions(alphabet.get_special(UnicodeAlpha), input_pos, tape_pos, i+1);
             }
     }
-<<<<<<< HEAD
     if (alphabet.get_special(UnicodeUpperAlpha) != NO_SYMBOL_NUMBER) {
         if (alphabet.is_unicode_upperalpha(input)) {
                 take_transitions(alphabet.get_special(UnicodeUpperAlpha), input_pos, tape_pos, i+1);
@@ -1866,8 +1862,6 @@
                 take_transitions(alphabet.get_special(UnicodeWhitespace), input_pos, tape_pos, i+1);
             }
     }
-=======
->>>>>>> dff92692
     
     // The "normal" case where we have a regular input symbol
     if (input < orig_symbol_count) {
